from setuptools import setup, find_packages

from medio import __version__

with open('README.md') as f:
    long_description = f.read()


setup(name='medio',
      version=__version__,
      description='Medical images I/O python package',
      long_description=long_description,
      long_description_content_type='text/markdown',
      url='https://github.com/RSIP-Vision/medio',
      author='RSIP Vision',
      author_email='info@rsipvision.com',
      keywords=['medical-images', 'IO', 'itk', 'nibabel', 'pydicom', 'python'],
      packages=find_packages(exclude=['*.tests']),
      install_requires=[
<<<<<<< HEAD
            'itk >= 5.2rc2',
            'nibabel >= 3.0.2',
            'pydicom >= 2.0.0',
            'dicom-numpy >= 0.4.0',
=======
            'itk == 5.1.2',  # different versions are not necessarily compatible
            'nibabel >= 3.2.1',
            'pydicom >= 2.1.2',
            'dicom-numpy >= 0.5.0',
>>>>>>> 3ae838a3
            'numpy >= 1.18.1'
      ],
      python_requires='>=3.6',
      classifiers=[
            'Development Status :: 3 - Alpha',

            'Intended Audience :: Developers',
            'Intended Audience :: Education',
            'Intended Audience :: Healthcare Industry',
            'Intended Audience :: Science/Research',

            'Topic :: Scientific/Engineering :: Medical Science Apps.',
            'Topic :: Software Development :: Libraries :: Python Modules',

            'Programming Language :: Python',
            'Programming Language :: Python :: 3.6',
            'Programming Language :: Python :: 3.7',
            'Programming Language :: Python :: 3.8',
            'Programming Language :: Python :: 3.9',

            'Operating System :: OS Independent'
      ],
      license='Apache License 2.0',
      zip_safe=True)<|MERGE_RESOLUTION|>--- conflicted
+++ resolved
@@ -17,17 +17,10 @@
       keywords=['medical-images', 'IO', 'itk', 'nibabel', 'pydicom', 'python'],
       packages=find_packages(exclude=['*.tests']),
       install_requires=[
-<<<<<<< HEAD
-            'itk >= 5.2rc2',
-            'nibabel >= 3.0.2',
-            'pydicom >= 2.0.0',
-            'dicom-numpy >= 0.4.0',
-=======
-            'itk == 5.1.2',  # different versions are not necessarily compatible
+            'itk >= 5.2rc3',
             'nibabel >= 3.2.1',
             'pydicom >= 2.1.2',
             'dicom-numpy >= 0.5.0',
->>>>>>> 3ae838a3
             'numpy >= 1.18.1'
       ],
       python_requires='>=3.6',
