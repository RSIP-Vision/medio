--- conflicted
+++ resolved
@@ -7,17 +7,9 @@
 dependencies:
   - python >= 3.6
   - numpy >= 1.18.1
-<<<<<<< HEAD
-  - nibabel >= 3.0.2
-  - pydicom >= 2.0.0
+  - nibabel >= 3.2.1
+  - pydicom >= 2.1.2
   - pip >= 20.1.1
   - pip:
-      - itk >= 5.2rc2
-      - dicom-numpy >= 0.4.0
-=======
-  - itk == 5.1.2
-  - nibabel >= 3.2.1
-  - pydicom >= 2.1.2
-  - pip:
-      - dicom-numpy >= 0.5.0
->>>>>>> 3ae838a3
+      - itk >= 5.2rc3
+      - dicom-numpy >= 0.5.0